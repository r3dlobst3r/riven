""" Jackett scraper module """
from requests import ReadTimeout, RequestException
from utils.logger import logger
from program.settings.manager import settings_manager
from utils.parser import parser
from utils.request import RateLimitExceeded, get, RateLimiter, ping


class Jackett:
    """Scraper for `Jackett`"""

    def __init__(self):
        self.key = "jackett"
        self.api_key = None
        self.settings = settings_manager.settings.scraping.jackett
        self.initialized = self.validate()
        if not self.initialized and not self.api_key:
            return
        self.parse_logging = False
        self.minute_limiter = RateLimiter(
            max_calls=1000, period=3600, raise_on_limit=True
        )
        self.second_limiter = RateLimiter(max_calls=1, period=1)
        logger.info("Jackett initialized!")

    def validate(self) -> bool:
        """Validate Jackett settings."""
        if not self.settings.enabled:
            logger.debug("Jackett is set to disabled.")
            return False
        if self.settings.url and self.settings.api_key:
            self.api_key = self.settings.api_key
            try:
                url = f"{self.settings.url}/api/v2.0/indexers/!status:failing,test:passed/results/torznab?apikey={self.api_key}&cat=2000&t=movie&q=test"
                response = ping(url=url, timeout=60)
                if response.ok:
                    return True
            except ReadTimeout:
                return True
            except Exception as e:
                logger.error("Jackett failed to initialize with API Key: %s", e)
                return False
        if self.settings.url:
            try:
                url = f"{self.settings.url}/api/v2.0/server/config"
                response = get(url=url, retry_if_failed=False, timeout=60)
                if response.is_ok and response.data.api_key is not None:
                    self.api_key = response.data.api_key
                    return True
                if not response.is_ok:
                    return False
            except ReadTimeout:
                logger.warn("Jackett connection timeout.")
                return True
            except Exception as e:
                logger.error("Jackett failed to initialize: %s", e)
                return False
        logger.info("Jackett is not configured and will not be used.")
        return False

    def run(self, item):
        """Scrape Jackett for the given media items"""
        if item is None or not self.initialized:
            return
        try:
<<<<<<< HEAD
            yield self._scrape_item(item)
        except RateLimitExceeded as e:
=======
            self._scrape_item(item)
        except RateLimitExceeded:
>>>>>>> 10b52583
            self.minute_limiter.limit_hit()
            logger.warn("Jackett rate limit hit for item: %s", item.log_string)
            return
        except RequestException as e:
            logger.debug("Jackett request exception: %s", e)
            return
        except Exception as e:
            logger.error("Jackett failed to scrape item: %s", e)
            return

    def _scrape_item(self, item):
        """Scrape the given media item"""
        data, stream_count = self.api_scrape(item)
        if len(data) > 0:
            item.streams.update(data)
            logger.debug(
                "Found %s streams out of %s for %s",
                len(data),
                stream_count,
                item.log_string,
            )
        else:
<<<<<<< HEAD
            logger.debug("Could not find streams for %s", item.log_string)
        return item
=======
            if stream_count > 0:
                logger.debug(
                    "Could not find good streams for %s out of %s",
                    item.log_string,
                    stream_count,
                )
            else:
                logger.debug("No streams found for %s", item.log_string)
>>>>>>> 10b52583

    def api_scrape(self, item):
        """Wrapper for `Jackett` scrape method"""
        # https://github.com/Jackett/Jackett/wiki/Jackett-Categories
        with self.minute_limiter:
            query = ""
            if item.type == "movie":
                query = f"cat=2000&t=movie&q={item.title}&year{item.aired_at.year}"
            if item.type == "season":
                query = f"cat=5000&t=tvsearch&q={item.parent.title}&season={item.number}"
            if item.type == "episode":
                query = f"cat=5000&t=tvsearch&q={item.parent.parent.title}&season={item.parent.number}&ep={item.number}"
            url = f"{self.settings.url}/api/v2.0/indexers/all/results/torznab?apikey={self.api_key}&{query}"
            with self.second_limiter:
                response = get(url=url, retry_if_failed=False, timeout=60)
            if response.is_ok:
                data = {}
                streams = response.data["rss"]["channel"].get("item", [])
                parsed_data_list = [
                    parser.parse(item, stream.get("title"))
                    for stream in streams
                    if not isinstance(stream, str)
                ]
                for stream, parsed_data in zip(streams, parsed_data_list):
                    if parsed_data.get("fetch", True) and parsed_data.get(
                        "title_match", False
                    ):
                        attr = stream.get("torznab:attr", [])
                        infohash_attr = next(
                            (a for a in attr if a.get("@name") == "infohash"), None
                        )
                        if infohash_attr:
                            infohash = infohash_attr.get("@value")
                            data[infohash] = {
                                "name": stream.get("title"),
                                "cached": None
                            }
                if self.parse_logging:  # For debugging parser large data sets
                    for parsed_data in parsed_data_list:
                        logger.debug(
                            "Jackett Fetch: %s - Parsed item: %s",
                            parsed_data["fetch"],
                            parsed_data["string"],
                        )
                if data:
                    item.parsed_data.extend(parsed_data_list)
                    return data, len(streams)
                return {}, 0
<|MERGE_RESOLUTION|>--- conflicted
+++ resolved
@@ -1,155 +1,139 @@
-""" Jackett scraper module """
-from requests import ReadTimeout, RequestException
-from utils.logger import logger
-from program.settings.manager import settings_manager
-from utils.parser import parser
-from utils.request import RateLimitExceeded, get, RateLimiter, ping
-
-
-class Jackett:
-    """Scraper for `Jackett`"""
-
-    def __init__(self):
-        self.key = "jackett"
-        self.api_key = None
-        self.settings = settings_manager.settings.scraping.jackett
-        self.initialized = self.validate()
-        if not self.initialized and not self.api_key:
-            return
-        self.parse_logging = False
-        self.minute_limiter = RateLimiter(
-            max_calls=1000, period=3600, raise_on_limit=True
-        )
-        self.second_limiter = RateLimiter(max_calls=1, period=1)
-        logger.info("Jackett initialized!")
-
-    def validate(self) -> bool:
-        """Validate Jackett settings."""
-        if not self.settings.enabled:
-            logger.debug("Jackett is set to disabled.")
-            return False
-        if self.settings.url and self.settings.api_key:
-            self.api_key = self.settings.api_key
-            try:
-                url = f"{self.settings.url}/api/v2.0/indexers/!status:failing,test:passed/results/torznab?apikey={self.api_key}&cat=2000&t=movie&q=test"
-                response = ping(url=url, timeout=60)
-                if response.ok:
-                    return True
-            except ReadTimeout:
-                return True
-            except Exception as e:
-                logger.error("Jackett failed to initialize with API Key: %s", e)
-                return False
-        if self.settings.url:
-            try:
-                url = f"{self.settings.url}/api/v2.0/server/config"
-                response = get(url=url, retry_if_failed=False, timeout=60)
-                if response.is_ok and response.data.api_key is not None:
-                    self.api_key = response.data.api_key
-                    return True
-                if not response.is_ok:
-                    return False
-            except ReadTimeout:
-                logger.warn("Jackett connection timeout.")
-                return True
-            except Exception as e:
-                logger.error("Jackett failed to initialize: %s", e)
-                return False
-        logger.info("Jackett is not configured and will not be used.")
-        return False
-
-    def run(self, item):
-        """Scrape Jackett for the given media items"""
-        if item is None or not self.initialized:
-            return
-        try:
-<<<<<<< HEAD
-            yield self._scrape_item(item)
-        except RateLimitExceeded as e:
-=======
-            self._scrape_item(item)
-        except RateLimitExceeded:
->>>>>>> 10b52583
-            self.minute_limiter.limit_hit()
-            logger.warn("Jackett rate limit hit for item: %s", item.log_string)
-            return
-        except RequestException as e:
-            logger.debug("Jackett request exception: %s", e)
-            return
-        except Exception as e:
-            logger.error("Jackett failed to scrape item: %s", e)
-            return
-
-    def _scrape_item(self, item):
-        """Scrape the given media item"""
-        data, stream_count = self.api_scrape(item)
-        if len(data) > 0:
-            item.streams.update(data)
-            logger.debug(
-                "Found %s streams out of %s for %s",
-                len(data),
-                stream_count,
-                item.log_string,
-            )
-        else:
-<<<<<<< HEAD
-            logger.debug("Could not find streams for %s", item.log_string)
-        return item
-=======
-            if stream_count > 0:
-                logger.debug(
-                    "Could not find good streams for %s out of %s",
-                    item.log_string,
-                    stream_count,
-                )
-            else:
-                logger.debug("No streams found for %s", item.log_string)
->>>>>>> 10b52583
-
-    def api_scrape(self, item):
-        """Wrapper for `Jackett` scrape method"""
-        # https://github.com/Jackett/Jackett/wiki/Jackett-Categories
-        with self.minute_limiter:
-            query = ""
-            if item.type == "movie":
-                query = f"cat=2000&t=movie&q={item.title}&year{item.aired_at.year}"
-            if item.type == "season":
-                query = f"cat=5000&t=tvsearch&q={item.parent.title}&season={item.number}"
-            if item.type == "episode":
-                query = f"cat=5000&t=tvsearch&q={item.parent.parent.title}&season={item.parent.number}&ep={item.number}"
-            url = f"{self.settings.url}/api/v2.0/indexers/all/results/torznab?apikey={self.api_key}&{query}"
-            with self.second_limiter:
-                response = get(url=url, retry_if_failed=False, timeout=60)
-            if response.is_ok:
-                data = {}
-                streams = response.data["rss"]["channel"].get("item", [])
-                parsed_data_list = [
-                    parser.parse(item, stream.get("title"))
-                    for stream in streams
-                    if not isinstance(stream, str)
-                ]
-                for stream, parsed_data in zip(streams, parsed_data_list):
-                    if parsed_data.get("fetch", True) and parsed_data.get(
-                        "title_match", False
-                    ):
-                        attr = stream.get("torznab:attr", [])
-                        infohash_attr = next(
-                            (a for a in attr if a.get("@name") == "infohash"), None
-                        )
-                        if infohash_attr:
-                            infohash = infohash_attr.get("@value")
-                            data[infohash] = {
-                                "name": stream.get("title"),
-                                "cached": None
-                            }
-                if self.parse_logging:  # For debugging parser large data sets
-                    for parsed_data in parsed_data_list:
-                        logger.debug(
-                            "Jackett Fetch: %s - Parsed item: %s",
-                            parsed_data["fetch"],
-                            parsed_data["string"],
-                        )
-                if data:
-                    item.parsed_data.extend(parsed_data_list)
-                    return data, len(streams)
-                return {}, 0
+""" Jackett scraper module """
+from requests import ReadTimeout, RequestException
+from utils.logger import logger
+from program.settings.manager import settings_manager
+from utils.parser import parser
+from utils.request import RateLimitExceeded, get, RateLimiter, ping
+
+
+class Jackett:
+    """Scraper for `Jackett`"""
+
+    def __init__(self):
+        self.key = "jackett"
+        self.api_key = None
+        self.settings = settings_manager.settings.scraping.jackett
+        self.initialized = self.validate()
+        if not self.initialized and not self.api_key:
+            return
+        self.parse_logging = False
+        self.minute_limiter = RateLimiter(
+            max_calls=1000, period=3600, raise_on_limit=True
+        )
+        self.second_limiter = RateLimiter(max_calls=1, period=1)
+        logger.info("Jackett initialized!")
+
+    def validate(self) -> bool:
+        """Validate Jackett settings."""
+        if not self.settings.enabled:
+            logger.debug("Jackett is set to disabled.")
+            return False
+        if self.settings.url and self.settings.api_key:
+            self.api_key = self.settings.api_key
+            try:
+                url = f"{self.settings.url}/api/v2.0/indexers/!status:failing,test:passed/results/torznab?apikey={self.api_key}&cat=2000&t=movie&q=test"
+                response = ping(url=url, timeout=60)
+                if response.ok:
+                    return True
+            except ReadTimeout:
+                return True
+            except Exception as e:
+                logger.error("Jackett failed to initialize with API Key: %s", e)
+                return False
+        if self.settings.url:
+            try:
+                url = f"{self.settings.url}/api/v2.0/server/config"
+                response = get(url=url, retry_if_failed=False, timeout=60)
+                if response.is_ok and response.data.api_key is not None:
+                    self.api_key = response.data.api_key
+                    return True
+                if not response.is_ok:
+                    return False
+            except ReadTimeout:
+                logger.warn("Jackett connection timeout.")
+                return True
+            except Exception as e:
+                logger.error("Jackett failed to initialize: %s", e)
+                return False
+        logger.info("Jackett is not configured and will not be used.")
+        return False
+
+    def run(self, item):
+        """Scrape Jackett for the given media items"""
+        if item is None or not self.initialized:
+            return
+        try:
+            yield self._scrape_item(item)
+        except RateLimitExceeded as e:
+            self.minute_limiter.limit_hit()
+            logger.warn("Jackett rate limit hit for item: %s", item.log_string)
+            return
+        except RequestException as e:
+            logger.debug("Jackett request exception: %s", e)
+            return
+        except Exception as e:
+            logger.error("Jackett failed to scrape item: %s", e)
+            return
+
+    def _scrape_item(self, item):
+        """Scrape the given media item"""
+        data, stream_count = self.api_scrape(item)
+        if len(data) > 0:
+            item.streams.update(data)
+            logger.debug(
+                "Found %s streams out of %s for %s",
+                len(data),
+                stream_count,
+                item.log_string,
+            )
+        else:
+            logger.debug("Could not find streams for %s", item.log_string)
+        return item
+
+    def api_scrape(self, item):
+        """Wrapper for `Jackett` scrape method"""
+        # https://github.com/Jackett/Jackett/wiki/Jackett-Categories
+        with self.minute_limiter:
+            query = ""
+            if item.type == "movie":
+                query = f"cat=2000&t=movie&q={item.title}&year{item.aired_at.year}"
+            if item.type == "season":
+                query = f"cat=5000&t=tvsearch&q={item.parent.title}&season={item.number}"
+            if item.type == "episode":
+                query = f"cat=5000&t=tvsearch&q={item.parent.parent.title}&season={item.parent.number}&ep={item.number}"
+            url = f"{self.settings.url}/api/v2.0/indexers/all/results/torznab?apikey={self.api_key}&{query}"
+            with self.second_limiter:
+                response = get(url=url, retry_if_failed=False, timeout=60)
+            if response.is_ok:
+                data = {}
+                streams = response.data["rss"]["channel"].get("item", [])
+                parsed_data_list = [
+                    parser.parse(item, stream.get("title"))
+                    for stream in streams
+                    if not isinstance(stream, str)
+                ]
+                for stream, parsed_data in zip(streams, parsed_data_list):
+                    if parsed_data.get("fetch", True) and parsed_data.get(
+                        "title_match", False
+                    ):
+                        attr = stream.get("torznab:attr", [])
+                        infohash_attr = next(
+                            (a for a in attr if a.get("@name") == "infohash"), None
+                        )
+                        if infohash_attr:
+                            infohash = infohash_attr.get("@value")
+                            data[infohash] = {
+                                "name": stream.get("title"),
+                                "cached": None
+                            }
+                if self.parse_logging:  # For debugging parser large data sets
+                    for parsed_data in parsed_data_list:
+                        logger.debug(
+                            "Jackett Fetch: %s - Parsed item: %s",
+                            parsed_data["fetch"],
+                            parsed_data["string"],
+                        )
+                if data:
+                    item.parsed_data.extend(parsed_data_list)
+                    return data, len(streams)
+                return {}, 0